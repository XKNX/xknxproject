--- conflicted
+++ resolved
@@ -51,11 +51,7 @@
         self.language_code: str | None = None
 
         self.project_info: XMLProjectInformation
-<<<<<<< HEAD
-        self.functions: list[XMLFunction]
-=======
         self.functions: list[XMLFunction] = []
->>>>>>> dc5ab2b8
 
     def parse(self, language: str | None = None) -> KNXProject:
         """Parse ETS files."""
@@ -206,35 +202,6 @@
             usage_text=function.usage_text,
         )
 
-    def convert_group_address_ref(
-        self, group_address_ref: list[XMLGroupAddressRef]
-    ) -> list[GroupAddressRef]:
-        """Convert group address ref to the final output format."""
-        return [
-            GroupAddressRef(
-                identifier=g.identifier,
-                name=g.name,
-                role=g.role,
-                address=g.address,
-                project_uid=g.project_uid,
-            )
-            for g in group_address_ref
-        ]
-
-    def convert_functions(self, functions: list[XMLFunction]) -> list[Function]:
-        """Convert function to the final output format."""
-        return [
-            Function(
-                identifier=f.identifier,
-                name=f.name,
-                function_type=f.function_type,
-                usage_text=f.usage_text,
-                project_uid=f.project_uid,
-                group_addresses=self.convert_group_address_ref(f.group_addresses),
-            )
-            for f in functions
-        ]
-
     def recursive_convert_spaces(self, space: XMLSpace) -> Space:
         """Convert spaces to the final output format."""
         subspaces: dict[str, Space] = {}
@@ -252,11 +219,7 @@
             project_uid=space.project_uid,
             devices=space.devices,
             spaces=subspaces,
-<<<<<<< HEAD
-            functions=self.convert_functions(space.functions),
-=======
             functions=space.functions,
->>>>>>> dc5ab2b8
         )
 
     def load(self, language: str | None) -> None:
