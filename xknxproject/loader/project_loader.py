"""Project file loader."""
from __future__ import annotations

import re
from xml.etree import ElementTree

from xknxproject.models import (
    ComObjectInstanceRef,
    DeviceInstance,
    SpaceType,
    XMLArea,
    XMLFunction,
    XMLGroupAddress,
    XMLGroupAddressRef,
    XMLLine,
    XMLProjectInformation,
    XMLSpace,
)
from xknxproject.util import get_dpt_type, parse_dpt_types, parse_xml_flag
from xknxproject.zip import KNXProjContents


class ProjectLoader:
    """Load Project file."""

    @staticmethod
    def load(
        knx_proj_contents: KNXProjContents,
        space_usage_names: dict[str, str],
        function_type_names: dict[str, str],
    ) -> tuple[
        list[XMLGroupAddress],
        list[XMLArea],
        list[DeviceInstance],
        list[XMLSpace],
        XMLProjectInformation,
        list[XMLFunction],
    ]:
        """Load topology mappings."""
        areas: list[XMLArea] = []
        devices: list[DeviceInstance] = []
        group_address_list: list[XMLGroupAddress] = []
        spaces: list[XMLSpace] = []
        functions: list[XMLFunction] = []

        with knx_proj_contents.open_project_0() as project_0_file:
            tree = ElementTree.parse(project_0_file)
            for ga_element in tree.findall(
                # `//` to ignore <GroupRange> tags to support different GA level formats
                "{*}Project/{*}Installations/{*}Installation/{*}GroupAddresses//{*}GroupAddress"
            ):
                group_address_list.append(
                    _GroupAddressLoader.load(group_address_element=ga_element),
                )
            topology_loader = _TopologyLoader(knx_proj_contents)
            for topology_element in tree.findall(
                "{*}Project/{*}Installations/{*}Installation/{*}Topology"
            ):
                areas.extend(topology_loader.load(topology_element=topology_element))
            for area in areas:
                for line in area.lines:
                    devices.extend(line.devices)

            # ETS4 has a different naming for locations than ETS5/6
            element_name = (
                "Buildings" if knx_proj_contents.is_ets4_project() else "Locations"
            )

            location_loader = _LocationLoader(
                knx_proj_contents,
                devices,
                space_usage_names,
<<<<<<< HEAD
                function_type_names,
                group_address_list,
=======
>>>>>>> dc5ab2b8
            )
            for location_element in tree.findall(
                f"{{*}}Project/{{*}}Installations/{{*}}Installation/{{*}}{element_name}"
            ):
                spaces.extend(
                    location_loader.load(
                        location_element=location_element, functions=functions
                    )
                )

        with knx_proj_contents.open_project_meta() as project_file:
            tree = ElementTree.parse(project_file)
            project_info = load_project_info(tree)

        for function in functions:
            function.usage_text = (
                function_type_names.get(function.function_type, "")
                if function.function_type
                else ""
            )

            for group_address in function.group_addresses:
                group_address.address = [
                    g
                    for g in group_address_list
                    if g.identifier == group_address.ref_id
                ][0].address

        return group_address_list, areas, devices, spaces, project_info, functions


class _GroupAddressLoader:
    """Load GroupAddress info from KNX XML."""

    @staticmethod
    def load(group_address_element: ElementTree.Element) -> XMLGroupAddress:
        """Load GroupAddress mappings."""
        project_uid = group_address_element.get("Puid")
        return XMLGroupAddress(
            name=group_address_element.get("Name", ""),
            identifier=group_address_element.get("Id", ""),
            address=group_address_element.get("Address", ""),
            project_uid=int(project_uid) if project_uid else None,
            description=group_address_element.get("Description", ""),
            dpt=get_dpt_type(group_address_element.get("DatapointType")),
        )


class _TopologyLoader:
    """Load topology from KNX XML."""

    def __init__(self, knx_proj_contents: KNXProjContents) -> None:
        self.__knx_proj_contents = knx_proj_contents

    def load(self, topology_element: ElementTree.Element) -> list[XMLArea]:
        """Load topology mappings."""
        areas: list[XMLArea] = []

        for area in topology_element.findall("{*}Area"):
            areas.append(self._create_area(area))

        return areas

    def _create_area(self, area_element: ElementTree.Element) -> XMLArea:
        """Create an Area."""
        address: int = int(area_element.get("Address", ""))
        name: str = area_element.get("Name", "")
        description: str | None = area_element.get("Description")
        area: XMLArea = XMLArea(address, name, description, [])

        for line_element in area_element:
            area.lines.append(self._create_line(line_element, area))

        return area

    def _create_line(self, line_element: ElementTree.Element, area: XMLArea) -> XMLLine:
        """Create a Line."""
        address: int = int(line_element.get("Address", ""))
        name: str = line_element.get("Name", "")
        description: str | None = line_element.get("Description")
        if (segment := line_element.find("{*}Segment")) is not None:
            #  ETS-6 (21) adds "Segment" tags between "Line" and "DeviceInstance" tags
            medium_type = segment.get("MediumTypeRefId", "")
        else:
            medium_type = line_element.get("MediumTypeRefId", "")
        line: XMLLine = XMLLine(address, description, name, medium_type, [], area)

        for device_element in line_element.findall(".//{*}DeviceInstance"):
            if device := self._create_device(device_element, line):
                line.devices.append(device)

        return line

    def _create_device(
        self, device_element: ElementTree.Element, line: XMLLine
    ) -> DeviceInstance | None:
        """Create device."""
        address: str | None = device_element.get("Address")
        #  devices like power supplies do usually not have an IA.
        if address is None:
            return None

        project_uid = device_element.get("Puid")
        product_ref = device_element.get("ProductRefId", "")
        device: DeviceInstance = DeviceInstance(
            identifier=device_element.get("Id", ""),
            address=address,
            project_uid=int(project_uid) if project_uid else None,
            name=device_element.get("Name", ""),
            description=device_element.get("Description", ""),
            last_modified=device_element.get("LastModified", ""),
            product_ref=product_ref,
            hardware_program_ref=device_element.get("Hardware2ProgramRefId", ""),
            line=line,
            manufacturer=product_ref.split("_", 1)[0],
        )

        for sub_node in device_element:
            if sub_node.tag.endswith("AdditionalAddresses"):
                for address_node in sub_node:
                    if _address := address_node.get("Address"):
                        device.additional_addresses.append(_address)
            if sub_node.tag.endswith("ComObjectInstanceRefs"):
                for com_object in sub_node:
                    if instance := self._create_com_object_instance(com_object):
                        device.com_object_instance_refs.append(instance)

        return device

    @staticmethod
    def __get_links_from_ets4(com_object: ElementTree.Element) -> list[str]:
        # Check if "Connectors" is available. This will always fail for ETS5/6
        if (connectors := com_object.find("{*}Connectors")) is None:
            return []

        # Send GA is the primary GA, Receive GA are additional group addresses
        ga_list = connectors.findall("{*}Send") + connectors.findall("{*}Receive")

        # Remove the project ID from GA
        return [ga.get("GroupAddressRefId", "").split("_")[1] for ga in ga_list]

    @staticmethod
    def __get_links_from_ets5(com_object: ElementTree.Element) -> list[str]:
        # ETS5/6 uses a space-separated string of GA
        links = com_object.get("Links")

        if links is None:
            return []

        return links.split(" ")

    def _create_com_object_instance(
        self,
        com_object: ElementTree.Element,
    ) -> ComObjectInstanceRef | None:
        """Create ComObjectInstanceRef."""

        if self.__knx_proj_contents.is_ets4_project():
            links = self.__get_links_from_ets4(com_object)
        else:
            links = self.__get_links_from_ets5(com_object)

        if not links:
            return None

        return ComObjectInstanceRef(
            identifier=com_object.get("Id"),
            ref_id=com_object.get("RefId"),  # type: ignore[arg-type]
            text=com_object.get("Text"),
            function_text=com_object.get("FunctionText"),
            read_flag=parse_xml_flag(com_object.get("ReadFlag")),
            write_flag=parse_xml_flag(com_object.get("WriteFlag")),
            communication_flag=parse_xml_flag(com_object.get("CommunicationFlag")),
            transmit_flag=parse_xml_flag(com_object.get("TransmitFlag")),
            update_flag=parse_xml_flag(com_object.get("UpdateFlag")),
            read_on_init_flag=parse_xml_flag(com_object.get("ReadOnInitFlag")),
            datapoint_types=parse_dpt_types(com_object.get("DatapointType")),
            description=com_object.get("Description"),
            links=links,
        )


class _LocationLoader:
    """Load location infos from KNX XML."""

    def __init__(
        self,
        knx_proj_contents: KNXProjContents,
        devices: list[DeviceInstance],
        space_usage_names: dict[str, str],
        function_type_names: dict[str, str],
        group_address_list: list[XMLGroupAddress],
    ):
        """Initialize the LocationLoader."""
        self._element_name = (
            "BuildingPart" if knx_proj_contents.is_ets4_project() else "Space"
        )
        self.devices: dict[str, str] = {
            device.identifier: device.individual_address for device in devices
        }
        self.space_usage_names = space_usage_names
        self.function_type_names = function_type_names
        self.group_address_list = group_address_list

    def load(
        self, location_element: ElementTree.Element, functions: list[XMLFunction]
    ) -> list[XMLSpace]:
        """Load Location mappings."""
        return [
            self.parse_space(space, functions)
            for space in location_element.findall(f"{{*}}{self._element_name}")
        ]

    def parse_space(
        self, node: ElementTree.Element, functions: list[XMLFunction]
    ) -> XMLSpace:
        """Parse a space from the document."""
        usage_id = node.get("Usage")
        usage_text = self.space_usage_names.get(usage_id, "") if usage_id else ""
        project_uid = node.get("Puid")
        space: XMLSpace = XMLSpace(
            identifier=node.get("Id"),  # type: ignore[arg-type]
            name=node.get("Name"),  # type: ignore[arg-type]
            space_type=SpaceType(node.get("Type")),
            usage_id=usage_id,
            usage_text=usage_text,
            number=node.get("Number", ""),
            description=node.get("Description", ""),
            project_uid=int(project_uid) if project_uid else None,
            spaces=[],
            devices=[],
            functions=[],
        )

        for sub_node in node:
            if sub_node.tag.endswith(self._element_name):
                # recursively call parse space since this can be nested for an unbound time in the XSD
                space.spaces.append(self.parse_space(sub_node, functions))
            elif sub_node.tag.endswith("DeviceInstanceRef"):
                if individual_address := self.devices.get(sub_node.get("RefId", "")):
                    space.devices.append(individual_address)
            elif sub_node.tag.endswith("Function"):
<<<<<<< HEAD
                space.functions.append(self.parse_functions(sub_node))
=======
                function = self.parse_functions(sub_node)
                function.space_id = space.identifier
                functions.append(function)
                space.functions.append(function.identifier)
>>>>>>> dc5ab2b8

        return space

    def parse_functions(self, node: ElementTree.Element) -> XMLFunction:
        """Parse a functions from the document."""
<<<<<<< HEAD
        project_uid = node.get("Puid")
        function_type = node.get("Type", "")
        usage_text = (
            self.function_type_names.get(function_type, "") if function_type else ""
        )
        functions: XMLFunction = XMLFunction(
            identifier=node.get("Id"),  # type: ignore[arg-type]
=======
        identifier = node.get("Id", "").split("_")[1]
        project_uid = node.get("Puid")
        function_type = node.get("Type", "")

        functions: XMLFunction = XMLFunction(
            identifier=identifier,
>>>>>>> dc5ab2b8
            name=node.get("Name"),  # type: ignore[arg-type]
            function_type=function_type,
            project_uid=int(project_uid) if project_uid else None,
            group_addresses=[],
<<<<<<< HEAD
            usage_text=usage_text,
=======
            usage_text="",
            space_id="",
>>>>>>> dc5ab2b8
        )

        for sub_node in node:
            if sub_node.tag.endswith("GroupAddressRef"):
                project_uid = sub_node.get("Puid")
                ref_id = sub_node.get("RefId", "").split("_")[1]
<<<<<<< HEAD
                address = [
                    g for g in self.group_address_list if g.identifier == ref_id
                ][0].address

                group_address_ref: XMLGroupAddressRef = XMLGroupAddressRef(
                    identifier=sub_node.get("Id"),  # type: ignore[arg-type]
                    name=sub_node.get("Name"),  # type: ignore[arg-type]
                    role=sub_node.get("Role", ""),
                    address=address,
                    project_uid=int(project_uid) if project_uid else None,
=======

                group_address_ref: XMLGroupAddressRef = XMLGroupAddressRef(
                    ref_id=ref_id,
                    identifier=sub_node.get("Id"),  # type: ignore[arg-type]
                    name=sub_node.get("Name"),  # type: ignore[arg-type]
                    role=sub_node.get("Role", ""),
                    project_uid=int(project_uid) if project_uid else None,
                    address="",
>>>>>>> dc5ab2b8
                )
                functions.group_addresses.append(group_address_ref)

        return functions


def load_project_info(tree: ElementTree.ElementTree) -> XMLProjectInformation:
    """Load project information."""
    knx_root = tree.getroot()
    _namespace_match = re.match(r"{.+\/project\/(.+)}", knx_root.tag)
    schema_version = _namespace_match.group(1) if _namespace_match else ""
    created_by = knx_root.get("CreatedBy", "")
    tool_version = knx_root.get("ToolVersion", "")

    try:
        project_node: ElementTree.Element = tree.find("{*}Project")  # type: ignore[assignment]
        identifier = project_node.get("Id", "")
        info_node: ElementTree.Element = project_node.find("{*}ProjectInformation")  # type: ignore[assignment]
        return XMLProjectInformation(
            project_id=identifier,
            name=info_node.get("Name", ""),
            last_modified=info_node.get("LastModified"),
            group_address_style=info_node.get("GroupAddressStyle"),  # type: ignore[arg-type]
            guid=info_node.get("Guid"),  # type: ignore[arg-type]
            created_by=created_by,
            schema_version=schema_version,
            tool_version=tool_version,
        )
    except AttributeError:
        # Project or ProjectInformation tag not found
        return XMLProjectInformation(
            created_by=created_by,
            schema_version=schema_version,
            tool_version=tool_version,
        )<|MERGE_RESOLUTION|>--- conflicted
+++ resolved
@@ -70,11 +70,6 @@
                 knx_proj_contents,
                 devices,
                 space_usage_names,
-<<<<<<< HEAD
-                function_type_names,
-                group_address_list,
-=======
->>>>>>> dc5ab2b8
             )
             for location_element in tree.findall(
                 f"{{*}}Project/{{*}}Installations/{{*}}Installation/{{*}}{element_name}"
@@ -265,8 +260,6 @@
         knx_proj_contents: KNXProjContents,
         devices: list[DeviceInstance],
         space_usage_names: dict[str, str],
-        function_type_names: dict[str, str],
-        group_address_list: list[XMLGroupAddress],
     ):
         """Initialize the LocationLoader."""
         self._element_name = (
@@ -276,8 +269,6 @@
             device.identifier: device.individual_address for device in devices
         }
         self.space_usage_names = space_usage_names
-        self.function_type_names = function_type_names
-        self.group_address_list = group_address_list
 
     def load(
         self, location_element: ElementTree.Element, functions: list[XMLFunction]
@@ -317,63 +308,33 @@
                 if individual_address := self.devices.get(sub_node.get("RefId", "")):
                     space.devices.append(individual_address)
             elif sub_node.tag.endswith("Function"):
-<<<<<<< HEAD
-                space.functions.append(self.parse_functions(sub_node))
-=======
                 function = self.parse_functions(sub_node)
                 function.space_id = space.identifier
                 functions.append(function)
                 space.functions.append(function.identifier)
->>>>>>> dc5ab2b8
 
         return space
 
     def parse_functions(self, node: ElementTree.Element) -> XMLFunction:
         """Parse a functions from the document."""
-<<<<<<< HEAD
-        project_uid = node.get("Puid")
-        function_type = node.get("Type", "")
-        usage_text = (
-            self.function_type_names.get(function_type, "") if function_type else ""
-        )
-        functions: XMLFunction = XMLFunction(
-            identifier=node.get("Id"),  # type: ignore[arg-type]
-=======
         identifier = node.get("Id", "").split("_")[1]
         project_uid = node.get("Puid")
         function_type = node.get("Type", "")
 
         functions: XMLFunction = XMLFunction(
             identifier=identifier,
->>>>>>> dc5ab2b8
             name=node.get("Name"),  # type: ignore[arg-type]
             function_type=function_type,
             project_uid=int(project_uid) if project_uid else None,
             group_addresses=[],
-<<<<<<< HEAD
-            usage_text=usage_text,
-=======
             usage_text="",
             space_id="",
->>>>>>> dc5ab2b8
         )
 
         for sub_node in node:
             if sub_node.tag.endswith("GroupAddressRef"):
                 project_uid = sub_node.get("Puid")
                 ref_id = sub_node.get("RefId", "").split("_")[1]
-<<<<<<< HEAD
-                address = [
-                    g for g in self.group_address_list if g.identifier == ref_id
-                ][0].address
-
-                group_address_ref: XMLGroupAddressRef = XMLGroupAddressRef(
-                    identifier=sub_node.get("Id"),  # type: ignore[arg-type]
-                    name=sub_node.get("Name"),  # type: ignore[arg-type]
-                    role=sub_node.get("Role", ""),
-                    address=address,
-                    project_uid=int(project_uid) if project_uid else None,
-=======
 
                 group_address_ref: XMLGroupAddressRef = XMLGroupAddressRef(
                     ref_id=ref_id,
@@ -382,7 +343,6 @@
                     role=sub_node.get("Role", ""),
                     project_uid=int(project_uid) if project_uid else None,
                     address="",
->>>>>>> dc5ab2b8
                 )
                 functions.group_addresses.append(group_address_ref)
 
