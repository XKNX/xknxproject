--- conflicted
+++ resolved
@@ -273,25 +273,13 @@
     project_uid: int | None
     spaces: list[XMLSpace]
     devices: list[str]  # [DeviceInstance.individual_address]
-<<<<<<< HEAD
-    functions: list[XMLFunction]
-=======
     functions: list[str]
->>>>>>> dc5ab2b8
 
 
 @dataclass
 class XMLFunction:
     """A functions in the space XML."""
 
-<<<<<<< HEAD
-    identifier: str
-    name: str
-    function_type: str
-    usage_text: str
-    project_uid: int | None
-    group_addresses: list[XMLGroupAddressRef]
-=======
     function_type: str
     group_addresses: list[XMLGroupAddressRef]
     identifier: str
@@ -299,27 +287,18 @@
     project_uid: int | None
     space_id: str
     usage_text: str
->>>>>>> dc5ab2b8
 
 
 @dataclass
 class XMLGroupAddressRef:
     """A GroupAddressRef in the functions XML."""
 
-<<<<<<< HEAD
-    identifier: str
-    name: str
-    role: str
-    address: str
-    project_uid: int | None
-=======
     address: str
     identifier: str
     name: str
     project_uid: int | None
     ref_id: str
     role: str
->>>>>>> dc5ab2b8
 
 
 @dataclass
