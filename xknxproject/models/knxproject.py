--- conflicted
+++ resolved
@@ -92,24 +92,12 @@
     project_uid: int | None
     devices: list[str]
     spaces: dict[str, Space]
-<<<<<<< HEAD
-    functions: list[Function]
-=======
     functions: list[str]
->>>>>>> dc5ab2b8
 
 
 class Function(TypedDict):
     """Function typed dict."""
 
-<<<<<<< HEAD
-    identifier: str
-    name: str
-    function_type: str
-    usage_text: str
-    project_uid: int | None
-    group_addresses: list[GroupAddressRef]
-=======
     function_type: str
     group_addresses: dict[str, GroupAddressRef]
     identifier: str
@@ -117,24 +105,15 @@
     project_uid: int | None
     space_id: str
     usage_text: str
->>>>>>> dc5ab2b8
 
 
 class GroupAddressRef(TypedDict):
     """GroupAddressRef typed dict."""
 
-<<<<<<< HEAD
-    identifier: str
-    name: str
-    role: str
-    address: str
-    project_uid: int | None
-=======
     address: str
     name: str
     project_uid: int | None
     role: str
->>>>>>> dc5ab2b8
 
 
 class ProjectInfo(TypedDict):
